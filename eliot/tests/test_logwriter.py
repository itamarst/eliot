"""
Tests for L{eliot.logwriter}.
"""

<<<<<<< HEAD
import sys
import time
import threading

# Make sure to use StringIO that only accepts unicode:
from io import BytesIO, StringIO
from unittest import skipIf
import json as pyjson
from warnings import catch_warnings, simplefilter
=======
import time
import threading

from io import BytesIO
>>>>>>> 3551a8cd

try:
    from zope.interface.verify import verifyClass
    from twisted.internet import reactor
    from twisted.trial.unittest import TestCase
    from twisted.application.service import IService
    from twisted.python import threadable
except ImportError:
    # Make tests not run at all.
    TestCase = object
else:
    # Make sure we always import this if Twisted is available, so broken
    # logwriter.py causes a failure:
    from ..logwriter import ThreadedWriter

from .. import Logger, removeDestination, FileDestination


class BlockingFile(object):
    """
    A file-like whose writes can be blocked.

    Also, allow calling C{getvalue} after C{close}, unlike L{BytesIO}.
    """

    def __init__(self):
        self.file = BytesIO()
        self.lock = threading.Lock()
        self.data = b""

    def block(self):
        """
        Prevent writes until L{unblock} is called.
        """
        self.lock.acquire()

    def unblock(self):
        """
        Allow writes if L{block} was previous called.
        """
        self.lock.release()

    def getvalue(self):
        """
        Get written bytes.

        @return: Written bytes.
        """
        return self.data

    def write(self, data):
        with self.lock:
            self.file.write(data)

    def flush(self):
        self.data = self.file.getvalue()

    def close(self):
        self.file.close()


class ThreadedWriterTests(TestCase):
    """
    Tests for L{ThreadedWriter}.

    Many of these tests involve interactions across threads, so they
    arbitrarily wait for up to 5 seconds to reduce chances of slow thread
    switching causing the test to fail.
    """

    def test_interface(self):
        """
        L{ThreadedWriter} provides L{IService}.
        """
        verifyClass(IService, ThreadedWriter)

    def test_name(self):
        """
        L{ThreadedWriter} has a name.
        """
        self.assertEqual(ThreadedWriter.name, "Eliot Log Writer")

    def test_startServiceRunning(self):
        """
        L{ThreadedWriter.startService} starts the service as required by the
        L{IService} interface.
        """
        writer = ThreadedWriter(FileDestination(file=BytesIO()), reactor)
        self.assertFalse(writer.running)
        writer.startService()
        self.addCleanup(writer.stopService)
        self.assertTrue(writer.running)

    def test_stopServiceRunning(self):
        """
        L{ThreadedWriter.stopService} stops the service as required by the
        L{IService} interface.
        """
        writer = ThreadedWriter(FileDestination(file=BytesIO()), reactor)
        writer.startService()
        d = writer.stopService()
        d.addCallback(lambda _: self.assertFalse(writer.running))
        return d

    def test_startServiceStartsThread(self):
        """
        L{ThreadedWriter.startService} starts up a thread running
        L{ThreadedWriter._writer}.
        """
        previousThreads = threading.enumerate()
        result = []
        event = threading.Event()

        def _reader():
            current = threading.current_thread()
            if current not in previousThreads:
                result.append(current)
            event.set()

        writer = ThreadedWriter(FileDestination(file=BytesIO()), reactor)
        writer._reader = _reader
        writer.startService()
        event.wait()
        self.assertTrue(result)
        # Make sure thread is dead so it doesn't die half way through another
        # test:
        result[0].join(5)

    def test_stopServiceStopsThread(self):
        """
        L{ThreadedWriter.stopService} stops the writer thread.
        """
        previousThreads = set(threading.enumerate())
        writer = ThreadedWriter(FileDestination(file=BytesIO()), reactor)
        writer.startService()
        start = time.time()
        while set(threading.enumerate()) == previousThreads and (
            time.time() - start < 5
        ):
            time.sleep(0.0001)
        # If not true the next assertion might pass by mistake:
        self.assertNotEqual(set(threading.enumerate()), previousThreads)
        writer.stopService()
        while set(threading.enumerate()) != previousThreads and (
            time.time() - start < 5
        ):
            time.sleep(0.0001)
        self.assertEqual(set(threading.enumerate()), previousThreads)

    def test_stopServiceFinishesWriting(self):
        """
        L{ThreadedWriter.stopService} stops the writer thread, but only after
        all queued writes are written out.
        """
        f = BlockingFile()
        writer = ThreadedWriter(FileDestination(file=f), reactor)
        f.block()
        writer.startService()
        for i in range(100):
            writer({"write": 123})
        threads = threading.enumerate()
        writer.stopService()
        # Make sure writes didn't happen before the stopService, thus making the
        # test pointless:
        self.assertEqual(f.getvalue(), b"")
        f.unblock()
        start = time.time()
        while threading.enumerate() == threads and time.time() - start < 5:
            time.sleep(0.0001)
        self.assertEqual(f.getvalue(), b'{"write":123}\n' * 100)

    def test_stopServiceResult(self):
        """
        L{ThreadedWriter.stopService} returns a L{Deferred} that fires only
        after the thread has shut down.
        """
        f = BlockingFile()
        writer = ThreadedWriter(FileDestination(file=f), reactor)
        f.block()
        writer.startService()

        writer({"hello": 123})
        threads = threading.enumerate()
        d = writer.stopService()
        f.unblock()

        def done(_):
            self.assertEqual(f.getvalue(), b'{"hello":123}\n')
            self.assertNotEqual(threading.enumerate(), threads)

        d.addCallback(done)
        return d

    def test_noChangeToIOThread(self):
        """
        Running a L{ThreadedWriter} doesn't modify the Twisted registered IO
        thread.
        """
        writer = ThreadedWriter(FileDestination(file=BytesIO()), reactor)
        writer.startService()
        d = writer.stopService()
        # Either the current thread (the one running the tests) is the the I/O
        # thread or the I/O thread was never set. Either may happen depending on
        # how and whether the reactor has been started by the unittesting
        # framework.
        d.addCallback(
            lambda _: self.assertIn(
                threadable.ioThread, (None, threading.current_thread().ident)
            )
        )
        return d

    def test_startServiceRegistersDestination(self):
        """
        L{ThreadedWriter.startService} registers itself as an Eliot log
        destination.
        """
        f = BlockingFile()
        writer = ThreadedWriter(FileDestination(file=f), reactor)
        writer.startService()
        Logger().write({"x": "abc"})
        d = writer.stopService()
        d.addCallback(lambda _: self.assertIn(b"abc", f.getvalue()))
        return d

    def test_stopServiceUnregistersDestination(self):
        """
        L{ThreadedWriter.stopService} unregisters itself as an Eliot log
        destination.
        """
        writer = ThreadedWriter(FileDestination(file=BytesIO()), reactor)
        writer.startService()
        d = writer.stopService()
        d.addCallback(lambda _: removeDestination(writer))
        return self.assertFailure(d, ValueError)

    def test_call(self):
        """
        The message passed to L{ThreadedWriter.__call__} is passed to the
        underlying destination in the writer thread.
        """
        result = []

        def destination(message):
            result.append((message, threading.current_thread().ident))

        writer = ThreadedWriter(destination, reactor)
        writer.startService()
        thread_ident = writer._thread.ident
        msg = {"key": 123}
        writer(msg)
        d = writer.stopService()
        d.addCallback(lambda _: self.assertEqual(result, [(msg, thread_ident)]))
<<<<<<< HEAD
        return d


class ThreadedFileWriterTests(TestCase):
    """
    Tests for ``ThreadedFileWriter``.
    """

    def test_deprecation_warning(self):
        """
        Instantiating ``ThreadedFileWriter`` gives a ``DeprecationWarning``.
        """
        with catch_warnings(record=True) as warnings:
            ThreadedFileWriter(BytesIO(), reactor)
            simplefilter("always")  # Catch all warnings
            self.assertEqual(warnings[-1].category, DeprecationWarning)

    def test_write(self):
        """
        Messages passed to L{ThreadedFileWriter.__call__} are then written by
        the writer thread with a newline added.
        """
        f = BytesIO()
        writer = ThreadedFileWriter(f, reactor)
        writer.startService()
        self.addCleanup(writer.stopService)

        writer({"hello": 123})
        start = time.time()
        while not f.getvalue() and time.time() - start < 5:
            time.sleep(0.0001)
        self.assertEqual(f.getvalue(), b'{"hello": 123}\n')

    def test_write_unicode(self):
        """
        Messages passed to L{ThreadedFileWriter.__call__} are then written by
        the writer thread with a newline added to files that accept
        unicode.
        """
        f = StringIO()
        writer = ThreadedFileWriter(f, reactor)
        writer.startService()
        self.addCleanup(writer.stopService)

        original = {"hello\u1234": 123}
        writer(original)
        start = time.time()
        while not f.getvalue() and time.time() - start < 5:
            time.sleep(0.0001)
        self.assertEqual(f.getvalue(), pyjson.dumps(original) + "\n")

    def test_stopServiceClosesFile(self):
        """
        L{ThreadedWriter.stopService} closes the file.
        """
        f = BytesIO()
        writer = ThreadedFileWriter(f, reactor)
        writer.startService()
        d = writer.stopService()

        def done(_):
            self.assertTrue(f.closed)

        d.addCallback(done)
=======
>>>>>>> 3551a8cd
        return d<|MERGE_RESOLUTION|>--- conflicted
+++ resolved
@@ -2,22 +2,10 @@
 Tests for L{eliot.logwriter}.
 """
 
-<<<<<<< HEAD
-import sys
 import time
 import threading
 
-# Make sure to use StringIO that only accepts unicode:
-from io import BytesIO, StringIO
-from unittest import skipIf
-import json as pyjson
-from warnings import catch_warnings, simplefilter
-=======
-import time
-import threading
-
 from io import BytesIO
->>>>>>> 3551a8cd
 
 try:
     from zope.interface.verify import verifyClass
@@ -271,71 +259,4 @@
         writer(msg)
         d = writer.stopService()
         d.addCallback(lambda _: self.assertEqual(result, [(msg, thread_ident)]))
-<<<<<<< HEAD
-        return d
-
-
-class ThreadedFileWriterTests(TestCase):
-    """
-    Tests for ``ThreadedFileWriter``.
-    """
-
-    def test_deprecation_warning(self):
-        """
-        Instantiating ``ThreadedFileWriter`` gives a ``DeprecationWarning``.
-        """
-        with catch_warnings(record=True) as warnings:
-            ThreadedFileWriter(BytesIO(), reactor)
-            simplefilter("always")  # Catch all warnings
-            self.assertEqual(warnings[-1].category, DeprecationWarning)
-
-    def test_write(self):
-        """
-        Messages passed to L{ThreadedFileWriter.__call__} are then written by
-        the writer thread with a newline added.
-        """
-        f = BytesIO()
-        writer = ThreadedFileWriter(f, reactor)
-        writer.startService()
-        self.addCleanup(writer.stopService)
-
-        writer({"hello": 123})
-        start = time.time()
-        while not f.getvalue() and time.time() - start < 5:
-            time.sleep(0.0001)
-        self.assertEqual(f.getvalue(), b'{"hello": 123}\n')
-
-    def test_write_unicode(self):
-        """
-        Messages passed to L{ThreadedFileWriter.__call__} are then written by
-        the writer thread with a newline added to files that accept
-        unicode.
-        """
-        f = StringIO()
-        writer = ThreadedFileWriter(f, reactor)
-        writer.startService()
-        self.addCleanup(writer.stopService)
-
-        original = {"hello\u1234": 123}
-        writer(original)
-        start = time.time()
-        while not f.getvalue() and time.time() - start < 5:
-            time.sleep(0.0001)
-        self.assertEqual(f.getvalue(), pyjson.dumps(original) + "\n")
-
-    def test_stopServiceClosesFile(self):
-        """
-        L{ThreadedWriter.stopService} closes the file.
-        """
-        f = BytesIO()
-        writer = ThreadedFileWriter(f, reactor)
-        writer.startService()
-        d = writer.stopService()
-
-        def done(_):
-            self.assertTrue(f.closed)
-
-        d.addCallback(done)
-=======
->>>>>>> 3551a8cd
         return d