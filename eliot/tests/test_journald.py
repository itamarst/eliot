"""
Tests for L{eliot.journald}.
"""
from os import getpid, strerror
from unittest import skipUnless, TestCase
from subprocess import check_output, CalledProcessError, STDOUT
from errno import EINVAL
from sys import argv
from uuid import uuid4
from time import sleep

<<<<<<< HEAD
from .._bytesjson import loads
=======
from six import text_type as unicode
from json import loads

>>>>>>> 3551a8cd
from .._output import MemoryLogger
from .._message import TASK_UUID_FIELD
from .. import start_action, Message, write_traceback

try:
    from ..journald import sd_journal_send, JournaldDestination
except ImportError:
    sd_journal_send = None


def _journald_available():
    """
    :return: Boolean indicating whether journald is available to use.
    """
    if sd_journal_send is None:
        return False
    try:
        check_output(["journalctl", "-b", "-n1"], stderr=STDOUT)
    except (OSError, CalledProcessError):
        return False
    return True


def last_journald_message():
    """
    @return: Last journald message from this process as a dictionary in
         journald JSON format.
    """
    # It may take a little for messages to actually reach journald, so we
    # write out marker message and wait until it arrives. We can then be
    # sure the message right before it is the one we want.
    marker = str(uuid4())
    sd_journal_send(MESSAGE=marker.encode("ascii"))
    for i in range(500):
        messages = check_output(
            [
                b"journalctl",
                b"-a",
                b"-o",
                b"json",
                b"-n2",
                b"_PID=" + str(getpid()).encode("ascii"),
            ]
        )
        messages = [loads(m) for m in messages.splitlines()]
        if len(messages) == 2 and messages[1]["MESSAGE"] == marker:
            return messages[0]
        sleep(0.01)
    raise RuntimeError("Message never arrived?!")


class SdJournaldSendTests(TestCase):
    """
    Functional tests for L{sd_journal_send}.
    """

    @skipUnless(
        _journald_available(), "journald unavailable or inactive on this machine."
    )
    def setUp(self):
        pass

    def assert_roundtrip(self, value):
        """
        Write a value as a C{MESSAGE} field, assert it is output.

        @param value: Value to write as unicode.
        """
        sd_journal_send(MESSAGE=value)
        result = last_journald_message()
        self.assertEqual(value, result["MESSAGE"].encode("utf-8"))

    def test_message(self):
        """
        L{sd_journal_send} can write a C{MESSAGE} field.
        """
        self.assert_roundtrip(b"hello")

    def test_percent(self):
        """
        L{sd_journal_send} can write a C{MESSAGE} field with a percent.

        Underlying C API calls does printf formatting so this is a
        plausible failure mode.
        """
        self.assert_roundtrip(b"hello%world")

    def test_large(self):
        """
        L{sd_journal_send} can write a C{MESSAGE} field with a large message.
        """
        self.assert_roundtrip(b"hello world" * 20000)

    def test_multiple_fields(self):
        """
        L{sd_journal_send} can send multiple fields.
        """
        sd_journal_send(MESSAGE=b"hello", BONUS_FIELD=b"world")
        result = last_journald_message()
        self.assertEqual(
            (b"hello", b"world"),
            (result["MESSAGE"].encode("ascii"), result["BONUS_FIELD"].encode("ascii")),
        )

    def test_error(self):
        """
        L{sd_journal_send} raises an error when it gets a non-0 result
        from the underlying API.
        """
        with self.assertRaises(IOError) as context:
            sd_journal_send(**{"": b"123"})
        exc = context.exception
        self.assertEqual((exc.errno, exc.strerror), (EINVAL, strerror(EINVAL)))


class JournaldDestinationTests(TestCase):
    """
    Tests for L{JournaldDestination}.
    """

    @skipUnless(
        _journald_available(), "journald unavailable or inactive on this machine."
    )
    def setUp(self):
        self.destination = JournaldDestination()
        self.logger = MemoryLogger()

    def test_json(self):
        """
        The message is stored as JSON in the MESSAGE field.
        """
        Message.new(hello="world", key=123).write(self.logger)
        message = self.logger.messages[0]
        self.destination(message)
        self.assertEqual(loads(last_journald_message()["MESSAGE"]), message)

    def assert_field_for(self, message, field_name, field_value):
        """
        If the given message is logged by Eliot, the given journald field has
        the expected value.

        @param message: Dictionary to log.
        @param field_name: Journald field name to check.
        @param field_value: Expected value for the field.
        """
        self.destination(message)
        self.assertEqual(last_journald_message()[field_name], field_value)

    def test_action_type(self):
        """
        The C{action_type} is stored in the ELIOT_TYPE field.
        """
        action_type = "test:type"
        start_action(self.logger, action_type=action_type)
        self.assert_field_for(self.logger.messages[0], "ELIOT_TYPE", action_type)

    def test_message_type(self):
        """
        The C{message_type} is stored in the ELIOT_TYPE field.
        """
        message_type = "test:type:message"
        Message.new(message_type=message_type).write(self.logger)
        self.assert_field_for(self.logger.messages[0], "ELIOT_TYPE", message_type)

    def test_no_type(self):
        """
        An empty string is stored in ELIOT_TYPE if no type is known.
        """
        Message.new().write(self.logger)
        self.assert_field_for(self.logger.messages[0], "ELIOT_TYPE", "")

    def test_uuid(self):
        """
        The task UUID is stored in the ELIOT_TASK field.
        """
        start_action(self.logger, action_type="xxx")
        self.assert_field_for(
            self.logger.messages[0],
            "ELIOT_TASK",
            self.logger.messages[0][TASK_UUID_FIELD],
        )

    def test_info_priorities(self):
        """
        Untyped messages, action start, successful action end, random typed
        message all get priority 6 ("info").
        """
        with start_action(self.logger, action_type="xxx"):
            Message.new(message_type="msg").write(self.logger)
            Message.new(x=123).write(self.logger)
        priorities = []
        for message in self.logger.messages:
            self.destination(message)
            priorities.append(last_journald_message()["PRIORITY"])
        self.assertEqual(priorities, ["6", "6", "6", "6"])

    def test_error_priority(self):
        """
        A failed action gets priority 3 ("error").
        """
        try:
            with start_action(self.logger, action_type="xxx"):
                raise ZeroDivisionError()
        except ZeroDivisionError:
            pass
        self.assert_field_for(self.logger.messages[-1], "PRIORITY", "3")

    def test_critical_priority(self):
        """
        A traceback gets priority 2 ("critical").
        """
        try:
            raise ZeroDivisionError()
        except ZeroDivisionError:
            write_traceback(logger=self.logger)
        self.assert_field_for(self.logger.serialize()[-1], "PRIORITY", "2")

    def test_identifier(self):
        """
        C{SYSLOG_IDENTIFIER} defaults to C{os.path.basename(sys.argv[0])}.
        """
        identifier = "/usr/bin/testing123"
        try:
            original = argv[0]
            argv[0] = identifier
            # Recreate JournaldDestination with the newly set argv[0].
            self.destination = JournaldDestination()
            Message.new(message_type="msg").write(self.logger)
            self.assert_field_for(
                self.logger.messages[0], "SYSLOG_IDENTIFIER", "testing123"
            )
        finally:
            argv[0] = original<|MERGE_RESOLUTION|>--- conflicted
+++ resolved
@@ -8,14 +8,8 @@
 from sys import argv
 from uuid import uuid4
 from time import sleep
-
-<<<<<<< HEAD
-from .._bytesjson import loads
-=======
-from six import text_type as unicode
 from json import loads
 
->>>>>>> 3551a8cd
 from .._output import MemoryLogger
 from .._message import TASK_UUID_FIELD
 from .. import start_action, Message, write_traceback
