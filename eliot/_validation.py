"""
A log message serialization and validation system for Eliot.

Validation is intended to be done by unit tests, not the production code path,
although in theory it could be done then as well.
"""

from __future__ import unicode_literals

import types
from collections import namedtuple

from eliot._message import Message
from eliot._action import startAction, startTask


class ValidationError(Exception):
    """
    A field value failed validation.
    """


# Types that can be encoded to JSON:
_JSON_TYPES = {types.NoneType, int, long, float, unicode, list, dict, bytes, bool}


class Field(object):
    """
    A named field that can accept rich types and serialize them to the logging
    system's basic types (currently, JSON types).

    An optional extra validation function can be used to validate inputs when
    unit testing.

    @ivar key: The name of the field, the key which refers to it,
        e.g. C{"path"}.

    @ivar description: A description of what this field contains.
    @type description: C{unicode}
    """
    def __init__(self, key, serializer, description="", extraValidator=None):
        """
        @param serializer: A function that takes a single rich input and
            returns a serialized value that can be written out as JSON. May
            raise L{ValidationError} to indicate bad inputs.

        @param extraValidator: Allow additional validation of the field
            value. A callable that takes a field value, and raises
            L{ValidationError} if the value is a incorrect one for this
            field. Alternatively can be set to C{None}, in which case no
            additional validation is done.
        """
        self.key = key
        self.description = description
        self._serializer = serializer
        self._extraValidator = extraValidator


    def validate(self, input):
        """
        Validate the given input value against this L{Field} definition.

        @param input: An input value supposedly serializable by this L{Field}.

        @raises ValidationError: If the value is not serializable or fails to
            be validated by the additional validator.
        """
        # Make sure the input serializes:
        self._serializer(input)
        # Use extra validator, if given:
        if self._extraValidator is not None:
            self._extraValidator(input)


    def serialize(self, input):
        """
        Convert the given input to a value that can actually be logged.

        @param input: An input value supposedly serializable by this L{Field}.

        @return: A serialized value.
        """
        return self._serializer(input)


    @classmethod
    def forValue(klass, key, value, description):
        """
        Create a L{Field} that can only have a single value.

        @param key: The name of the field, the key which refers to it,
            e.g. C{"path"}.

        @param value: The allowed value for the field.

        @param description: A description of what this field contains.
        @type description: C{unicode}

        @return: A L{Field}.
        """
        def validate(checked):
            if checked != value:
                raise ValidationError(checked,
                                      "Field %r must be %r" % (key, value))
        return klass(key, lambda _: value, description, validate)


    @classmethod
    def forTypes(klass, key, classes, description, extraValidator=None):
        """
        Create a L{Field} that must be an instance of a given set of types.

        @param key: The name of the field, the key which refers to it,
            e.g. C{"path"}.

        @ivar classes: A C{list} of allowed Python classes for this field's
            values. Supported classes are C{unicode}, C{int}, C{float},
            C{bool}, C{long}, C{list} and C{dict} and C{None} (the latter
            isn't strictly a class, but will be converted appropriately).

        @param description: A description of what this field contains.
        @type description: C{unicode}

        @param extraValidator: See description in L{Field.__init__}.

        @return: A L{Field}.
        """
        fixedClasses = []
        for k in classes:
            if k is None:
                k = types.NoneType
            if k not in _JSON_TYPES:
                raise TypeError("%s is not JSON-encodeable" % (k,))
            fixedClasses.append(k)
        fixedClasses = tuple(fixedClasses)

        def validate(value):
            if not isinstance(value, fixedClasses):
                raise ValidationError(
                    value, "Field %r requires type to be one of %s" %
                    (key, classes))
            if extraValidator is not None:
                extraValidator(value)

        return klass(key, lambda v: v, description, extraValidator=validate)



def fields(**keys):
    """
    Succinct factory for for L{MessageType} and L{ActionType} field definitions.

    @param keys: A L{dict} mapping key names to the expected type of the
        field's values.

    @return: A L{list} of L{Field} instances.
    """



REASON = Field.forTypes("reason", [unicode], "The reason for an event.")
TRACEBACK = Field.forTypes("traceback", [unicode],
                           "The traceback for an exception.")
EXCEPTION = Field.forTypes("exception", [unicode],
                           "The FQPN of an exception class.")



class _MessageSerializer(object):
    """
    A serializer and validator for messages.

    @ivar fields: A C{dict} mapping a C{unicode} field name to the respective
        L{Field}.
    """
    def __init__(self, fields):
        keys = [field.key for field in fields]
        if len(set(keys)) != len(keys):
            raise ValueError(keys, "Duplicate field name")
        if "action_type" in keys:
            if "message_type" in keys:
                raise ValueError(keys, "Messages must have either "
                                 "'action_type' or 'message_type', not both")
        elif "message_type" not in keys:
            raise ValueError(keys, "Messages must have either 'action_type' ",
                             "or 'message_type'")
        if any(key.startswith("_") for key in keys):
            raise ValueError(keys, "Field names must not start with '_'")
        for reserved in ("task_uuid", "task_level", "timestamp",
                         "action_counter"):
            if reserved in keys:
                raise ValueError(keys, "The field name %r is reserved for use "
                                 "by the logging framework" % (reserved,))
        self.fields = dict((field.key, field) for field in fields)


    def serialize(self, message):
        """
        Serialize the given message in-place, converting inputs to outputs.

        We do this in-place for performance reasons. There are more fields in
        a message than there are L{Field} objects because of the timestamp,
        task_level and task_uuid fields. By only iterating over our L{Fields}
        we therefore reduce the number of function calls in a critical code
        path.

        @param message: A C{dict}.
        """
        for key, field in self.fields.items():
            message[key] = field.serialize(message[key])


    def validate(self, message):
        """
        Validate the given message.

        @param message: A C{dict}.

        @raises ValidationError: If the message has the wrong fields or one of
            its field values fail validation.
        """
        for key, field in self.fields.items():
            if key not in message:
                raise ValidationError(message, "Field %r is missing" % (key,))
            field.validate(message[key])
        fieldSet = set(self.fields) | set(
            ["task_level", "task_uuid", "timestamp", "action_counter"])
        for key in message:
            if key not in fieldSet:
                raise ValidationError(message, "Unexpected field %r" % (key,))


class MessageType(object):
    """
    A specific type of non-action message.

    Example usage:

        # Schema definition:
        KEY = Field("key", [int], u"The lookup key for things.")
        STATUS = Field("status", [int], u"The status of a thing.")
        LOG_STATUS = MessageType(
            "yourapp:subsystem:status", [KEY, STATUS],
            u"We just set the status of something.")

        # Actual code, with logging added:
        def setstatus(key, status):
            doactualset(key, status)
            LOG_STATUS(key=key, status=status).write()

    You do not need to use the L{MessageType} to create the L{eliot.Message},
    however; you could build it up using a series of L{eliot.Message.bind}
    calls. Having a L{MessageType} is nonetheless still useful for validation
    and documentation.

    @ivar message_type: The name of the type,
        e.g. C{"yourapp:subsystem:yourtype"}.

    @ivar description: A description of what this message means.
    @type description: C{unicode}
    """
    def __init__(self, message_type, fields, description=""):
        """
        @ivar type: The name of the type,
            e.g. C{"yourapp:subsystem:yourtype"}.

        @ivar fields: A C{list} of L{Field} instances which can appear in this
            type.

        @param description: A description of what this message means.
        @type description: C{unicode}
        """
        self.message_type = message_type
        self.description = description
        self._serializer = _MessageSerializer(
            fields + [Field.forValue("message_type", message_type,
                                     "The message type.")])


    def __call__(self, **fields):
        """
        Create a new L{eliot.Message} of this type with the given fields.

        @param fields: Extra fields to add to the message.

        @rtype: L{eliot.Message}
        """
        fields["message_type"] = self.message_type
        return Message(fields, self._serializer)




class _ActionSerializers(namedtuple("_ActionSerializers",
                                    ["start", "success", "failure"])):
    """
    Serializers for the three action messages: start, success and failure.
    """



class ActionType(object):
    """
    A specific type of action.

    Example usage:

        # Schema definition:
        KEY = Field("key", [int], u"The lookup key for things.")
        RESULT = Field("result", [str], u"The result of lookups.")
        LOG_DOSOMETHING = ActionType(
            "yourapp:subsystem:youraction",
            [KEY], [RESULT],
            u"Do something with a key, resulting in a value.")

        # Actual code, with logging added:
        def dosomething(key):
            with LOG_DOSOMETHING(logger, key=key) as action:
                _dostuff(key)
                _morestuff(key)
                result = _theresult()
                action.addSuccessFields(result=result)
            return result

    @ivar action_type: The name of the action,
        e.g. C{"yourapp:subsystem:youraction"}.

    @ivar startFields: A C{list} of L{Field} instances which can appear in
        this action's start message.

    @ivar successFields: A C{list} of L{Field} instances which can appear in
        this action's succesful finish message.

    @ivar failureFields: A C{list} of L{Field} instances which can appear in
        this action's failed finish message (in addition to the built-in
        C{"exception"} and C{"reason"} fields).

    @ivar description: A description of what this action's messages mean.
    @type description: C{unicode}
    """
    # Overrideable hook for testing; need staticmethod() so functions don't
    # get turned into methods.
    _startAction = staticmethod(startAction)
    _startTask = staticmethod(startTask)


<<<<<<< HEAD
    def __init__(self, action_type, startFields, successFields, failureFields,
                 description=""):
=======
    def __init__(self, action_type, startFields, successFields, description):
>>>>>>> 6df65901
        self.action_type = action_type
        self.description = description

        actionTypeField = Field.forValue("action_type", action_type,
                                         "The action type")
        def makeActionStatusField(value):
            return Field.forValue("action_status", value, "The action status")
        startFields = startFields + [
            actionTypeField, makeActionStatusField("started")]
        successFields = successFields + [
            actionTypeField, makeActionStatusField("succeeded")]
        failureFields = [
            actionTypeField, makeActionStatusField("failed"), REASON,
            EXCEPTION]

        self._serializers = _ActionSerializers(_MessageSerializer(startFields),
                                               _MessageSerializer(successFields),
                                               _MessageSerializer(failureFields))


    def __call__(self, logger, **fields):
        """
        Start a new L{eliot.Action} of this type with the given start fields.

        You should either use the result as a Python context manager, or use the
        C{finishAfter} API with a L{twisted.internet.defer.Deferred}. For example:

             LOG_DOSOMETHING = ActionType("yourapp:subsystem:dosomething",
                                      [Field.forTypes("entry", [int], "")],
                                      [Field.forTypes("result", [int], "")],
                                      [],
                                      "Do something with an entry.")
             with LOG_DOSOMETHING(logger, entry=x) as action:
                  do(x)
                  result = something(x * 2)
                  action.addSuccessFields(result=result)

        Or perhaps:

             action = LOG_DOSOMETHING(logger, entry=x)
             d = action.run(doSomethingReturningADeferred)
             d.addCallback(action.runCallback, aCallback)
             action.finishAfter(d)

        @param logger: A L{eliot.ILogger} provider to which the action's
            messages will be written.

        @param fields: Extra fields to add to the message.

        @rtype: L{eliot.Action}
        """
        return self._startAction(logger, self.action_type, self._serializers,
                                 **fields)


    def asTask(self, logger, **fields):
        """
        Start a new L{eliot.Action} of this type as a task (i.e. top-level
        action) with the given start fields.

        See L{ActionType.__call__} for example of usage.

        @param logger: A L{eliot.ILogger} provider to which the action's
            messages will be written.

        @param fields: Extra fields to add to the message.

        @rtype: L{eliot.Action}
        """
        return self._startTask(logger, self.action_type, self._serializers,
                               **fields)



__all__ = []<|MERGE_RESOLUTION|>--- conflicted
+++ resolved
@@ -344,12 +344,7 @@
     _startTask = staticmethod(startTask)
 
 
-<<<<<<< HEAD
-    def __init__(self, action_type, startFields, successFields, failureFields,
-                 description=""):
-=======
-    def __init__(self, action_type, startFields, successFields, description):
->>>>>>> 6df65901
+    def __init__(self, action_type, startFields, successFields, description=""):
         self.action_type = action_type
         self.description = description
 
