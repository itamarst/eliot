"""
Implementation of hooks and APIs for outputting log messages.
"""

from __future__ import unicode_literals, absolute_import

import sys
import json as pyjson
from threading import Lock
from functools import wraps

from six import text_type as unicode, PY3

from pyrsistent import PClass, field

from . import _bytesjson as bytesjson
from zope.interface import Interface, implementer

from ._traceback import write_traceback, TRACEBACK_MESSAGE
from ._message import (
    Message,
    EXCEPTION_FIELD,
    MESSAGE_TYPE_FIELD,
    REASON_FIELD,
)
from ._util import saferepr, safeunicode
from .json import EliotJSONEncoder


class _DestinationsSendError(Exception):
    """
    An error occured sending to one or more destinations.

    @ivar errors: A list of tuples output from C{sys.exc_info()}.
    """

    def __init__(self, errors):
        self.errors = errors
        Exception.__init__(self, errors)


class BufferingDestination(object):
    """
    Buffer messages in memory.
    """

    def __init__(self):
        self.messages = []

    def __call__(self, message):
        self.messages.append(message)
        while len(self.messages) > 1000:
            self.messages.pop(0)


class Destinations(object):
    """
    Manage a list of destinations for message dictionaries.

    The global instance of this class is where L{Logger} instances will
    send written messages.
    """

    def __init__(self):
        self._destinations = [BufferingDestination()]
        self._any_added = False
        self._globalFields = {}

    def addGlobalFields(self, **fields):
        """
        Add fields that will be included in all messages sent through this
        destination.

        @param fields: Keyword arguments mapping field names to values.
        """
        self._globalFields.update(fields)

    def send(self, message):
        """
        Deliver a message to all destinations.

        The passed in message might be mutated.

        @param message: A message dictionary that can be serialized to JSON.
        @type message: L{dict}
        """
        message.update(self._globalFields)
        errors = []
        for dest in self._destinations:
            try:
                dest(message)
            except:
                errors.append(sys.exc_info())
        if errors:
            raise _DestinationsSendError(errors)

    def add(self, *destinations):
        """
        Adds new destinations.

        A destination should never ever throw an exception. Seriously.
        A destination should not mutate the dictionary it is given.

        @param destinations: A list of callables that takes message
            dictionaries.
        """
        buffered_messages = None
        if not self._any_added:
            # These are first set of messages added, so we need to clear
            # BufferingDestination:
            self._any_added = True
            buffered_messages = self._destinations[0].messages
            self._destinations = []
        self._destinations.extend(destinations)
        if buffered_messages:
            # Re-deliver buffered messages:
            for message in buffered_messages:
                self.send(message)

    def remove(self, destination):
        """
        Remove an existing destination.

        @param destination: A destination previously added with C{self.add}.

        @raises ValueError: If the destination is unknown.
        """
        self._destinations.remove(destination)


class ILogger(Interface):
    """
    Write out message dictionaries to some destination.
    """

    def write(dictionary, serializer=None):
        """
        Write a dictionary to the appropriate destination.

        @note: This method is thread-safe.

        @param serializer: Either C{None}, or a
            L{eliot._validation._MessageSerializer} which can be used to
            validate this message.

        @param dictionary: The message to write out. The given dictionary
             will not be mutated.
        @type dictionary: C{dict}
        """


@implementer(ILogger)
class Logger(object):
    """
    Write out messages to the globally configured destination(s).

    You will typically want to create one of these for every chunk of code
    whose messages you want to unit test in isolation, e.g. a class. The tests
    can then replace a specific L{Logger} with a L{MemoryLogger}.
    """
    _destinations = Destinations()

    def _safeUnicodeDictionary(self, dictionary):
        """
        Serialize a dictionary to a unicode string no matter what it contains.

        The resulting dictionary will loosely follow Python syntax but it is
        not expected to actually be a lossless encoding in all cases.

        @param dictionary: A L{dict} to serialize.

        @return: A L{unicode} string representing the input dictionary as
            faithfully as can be done without putting in too much effort.
        """
        try:
            return unicode(
                dict(
                    (saferepr(key), saferepr(value))
                    for (key, value) in dictionary.items()
                )
            )
        except:
            return saferepr(dictionary)

    def write(self, dictionary, serializer=None):
        """
        Serialize the dictionary, and write it to C{self._destinations}.
        """
        dictionary = dictionary.copy()
        try:
            if serializer is not None:
                serializer.serialize(dictionary)
        except:
            write_traceback(self)
            msg = Message(
                {
                    MESSAGE_TYPE_FIELD: "eliot:serialization_failure",
                    "message": self._safeUnicodeDictionary(dictionary)
                }
            )
            msg.write(self)
            return

        try:
            self._destinations.send(dictionary)
        except _DestinationsSendError as e:
            for (exc_type, exception, exc_traceback) in e.errors:
                try:
                    # Can't use same code path as serialization errors because
                    # if destination continues to error out we will get
                    # infinite recursion. So instead we have to manually
                    # construct a message.
                    msg = Message(
                        {
                            MESSAGE_TYPE_FIELD:
                            "eliot:destination_failure",
                            REASON_FIELD:
                            safeunicode(exception),
                            EXCEPTION_FIELD:
                            exc_type.__module__ + "." + exc_type.__name__,
                            "message":
                            self._safeUnicodeDictionary(dictionary)
                        }
                    )
                    self._destinations.send(msg._freeze())
                except:
                    # Nothing we can do here, raising exception to caller will
                    # break business logic, better to have that continue to
                    # work even if logging isn't.
                    pass


def exclusively(f):
    """
    Decorate a function to make it thread-safe by serializing invocations
    using a per-instance lock.
    """
    @wraps(f)
    def exclusively_f(self, *a, **kw):
        with self._lock:
            return f(self, *a, **kw)
    return exclusively_f


@implementer(ILogger)
class MemoryLogger(object):
    """
    Store written messages in memory.

    When unit testing you don't want to create this directly but rather use
    the L{eliot.testing.validateLogging} decorator on a test method, which
    will provide additional testing integration.

    @ivar messages: A C{list} of the dictionaries passed to
        L{MemoryLogger.write}. Do not mutate this list.

    @ivar serializers: A C{list} of the serializers passed to
        L{MemoryLogger.write}, each corresponding to a message
        L{MemoryLogger.messages}. Do not mutate this list.

    @ivar tracebackMessages: A C{list} of messages written to this logger for
        tracebacks using L{eliot.write_traceback} or L{eliot.writeFailure}. Do
        not mutate this list.
    """

<<<<<<< HEAD
    def __init__(self, validate_immediately=False):
        """
        @param validate_immediately: C{bool}, if True messages are validated
            immediately upon writing.
        """
        self._validate_immediately = validate_immediately
=======
    def __init__(self):
        self._lock = Lock()
>>>>>>> dc3a733e
        self.reset()

    @exclusively
    def flushTracebacks(self, exceptionType):
        """
        Flush all logged tracebacks whose exception is of the given type.

        This means they are expected tracebacks and should not cause the test
        to fail.

        @param exceptionType: A subclass of L{Exception}.

        @return: C{list} of flushed messages.
        """
        result = []
        remaining = []
        for message in self.tracebackMessages:
            if isinstance(message[REASON_FIELD], exceptionType):
                result.append(message)
            else:
                remaining.append(message)
        self.tracebackMessages = remaining
        return result

    # PEP 8 variant:
    flush_tracebacks = flushTracebacks

    @exclusively
    def write(self, dictionary, serializer=None):
        """
        Add the dictionary to list of messages.
        """
        if self._validate_immediately:
            # Validate copy of the dictionary, to ensure what we store isn't
            # mutated.
            self._validate_message(dictionary.copy(), serializer)
        self.messages.append(dictionary)
        self.serializers.append(serializer)
        if serializer is TRACEBACK_MESSAGE._serializer:
            self.tracebackMessages.append(dictionary)

<<<<<<< HEAD
    def _validate_message(self, dictionary, serializer):
        """Validate an individual message.

        @param dictionary: A message C{dict} to be validated.  Might be mutated
            by the serializer!

        @param serializer: C{None} or a serializer.

        @raises TypeError: If a field name is not unicode, or the dictionary
            fails to serialize to JSON.

        @raises eliot.ValidationError: If serializer was given and validation
            failed.
        """
        if serializer is not None:
            serializer.validate(dictionary)
        for key in dictionary:
            if not isinstance(key, unicode):
                if isinstance(key, bytes):
                    key.decode("utf-8")
                else:
                    raise TypeError(
                        dictionary, "%r is not unicode" % (key, )
                    )
        if serializer is not None:
            serializer.serialize(dictionary)

        try:
            bytesjson.dumps(dictionary)
            pyjson.dumps(dictionary)
        except Exception as e:
            raise TypeError("Message %s doesn't encode to JSON: %s" % (
                dictionary, e))

=======
    @exclusively
>>>>>>> dc3a733e
    def validate(self):
        """
        Validate all written messages.

        Does minimal validation of types, and for messages with corresponding
        serializers use those to do additional validation.

        @raises TypeError: If a field name is not unicode, or the dictionary
            fails to serialize to JSON.

        @raises eliot.ValidationError: If serializer was given and validation
            failed.
        """
        for dictionary, serializer in zip(self.messages, self.serializers):
            self._validate_message(dictionary, serializer)

    @exclusively
    def serialize(self):
        """
        Serialize all written messages.

        This is the Field-based serialization, not JSON.

        @return: A C{list} of C{dict}, the serialized messages.
        """
        result = []
        for dictionary, serializer in zip(self.messages, self.serializers):
            dictionary = dictionary.copy()
            serializer.serialize(dictionary)
            result.append(dictionary)
        return result

    @exclusively
    def reset(self):
        """
        Clear all logged messages.

        Any logged tracebacks will also be cleared, and will therefore not
        cause a test failure.

        This is useful to ensure a logger is in a known state before testing
        logging of a specific code path.
        """
        self.messages = []
        self.serializers = []
        self.tracebackMessages = []


class FileDestination(PClass):
    """
    Callable that writes JSON messages to a file.

    On Python 3 the file may support either C{bytes} or C{unicode}.  On
    Python 2 only C{bytes} are supported since that is what all files expect
    in practice.

    @ivar file: The file to which messages will be written.

    @ivar _dumps: Function that serializes an object to JSON.

    @ivar _linebreak: C{"\n"} as either bytes or unicode.
    """
    file = field(mandatory=True)
    encoder = field(mandatory=True)
    _dumps = field(mandatory=True)
    _linebreak = field(mandatory=True)

    def __new__(cls, file, encoder=EliotJSONEncoder):
        unicodeFile = False
        if PY3:
            try:
                file.write(b"")
            except TypeError:
                unicodeFile = True

        if unicodeFile:
            # On Python 3 native json module outputs unicode:
            _dumps = pyjson.dumps
            _linebreak = u"\n"
        else:
            _dumps = bytesjson.dumps
            _linebreak = b"\n"
        return PClass.__new__(
            cls,
            file=file,
            _dumps=_dumps,
            _linebreak=_linebreak,
            encoder=encoder
        )

    def __call__(self, message):
        """
        @param message: A message dictionary.
        """
        self.file.write(
            self._dumps(message, cls=self.encoder) + self._linebreak
        )
        self.file.flush()


def to_file(output_file, encoder=EliotJSONEncoder):
    """
    Add a destination that writes a JSON message per line to the given file.

    @param output_file: A file-like object.
    """
    Logger._destinations.add(
        FileDestination(file=output_file, encoder=encoder)
    )


# The default Logger, used when none is specified:
_DEFAULT_LOGGER = Logger()<|MERGE_RESOLUTION|>--- conflicted
+++ resolved
@@ -263,17 +263,13 @@
         not mutate this list.
     """
 
-<<<<<<< HEAD
     def __init__(self, validate_immediately=False):
         """
         @param validate_immediately: C{bool}, if True messages are validated
             immediately upon writing.
         """
+        self._lock = Lock()
         self._validate_immediately = validate_immediately
-=======
-    def __init__(self):
-        self._lock = Lock()
->>>>>>> dc3a733e
         self.reset()
 
     @exclusively
@@ -315,7 +311,6 @@
         if serializer is TRACEBACK_MESSAGE._serializer:
             self.tracebackMessages.append(dictionary)
 
-<<<<<<< HEAD
     def _validate_message(self, dictionary, serializer):
         """Validate an individual message.
 
@@ -350,9 +345,6 @@
             raise TypeError("Message %s doesn't encode to JSON: %s" % (
                 dictionary, e))
 
-=======
-    @exclusively
->>>>>>> dc3a733e
     def validate(self):
         """
         Validate all written messages.
