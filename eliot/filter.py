--- conflicted
+++ resolved
@@ -2,10 +2,6 @@
 Command line program for filtering line-based Eliot logs.
 """
 
-<<<<<<< HEAD
-
-=======
->>>>>>> 3551a8cd
 if __name__ == "__main__":
     import eliot.filter
 
