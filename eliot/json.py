"""Custom JSON encoding support."""

<<<<<<< HEAD

=======
from typing import Callable
>>>>>>> 3551a8cd
import json
import sys


class EliotJSONEncoder(json.JSONEncoder):
    """
    DEPRECATED. JSON encoder with additional functionality.

    In particular, supports NumPy types.
    """

    def default(self, o):
        return json_default(o)


def json_default(o: object) -> object:
    """
    JSON object encoder for non-standard types.  In particular, supports NumPy
    types.  If you are wrappnig it, call it last, as it will raise a
    ``TypeError`` on unsupported types.
    """
    numpy = sys.modules.get("numpy", None)
    if numpy is not None:
        if isinstance(o, numpy.floating):
            return float(o)
        if isinstance(o, numpy.integer):
            return int(o)
        if isinstance(o, numpy.bool_):
            return bool(o)
        if isinstance(o, numpy.ndarray):
            if o.size > 10000:
                # Too big to want to log as-is, log a summary:
                return {
                    "array_start": o.flat[:10000].tolist(),
                    "original_shape": o.shape,
                }
            else:
                return o.tolist()
    raise TypeError("Unsupported type")


def _encoder_to_default_function(
    encoder: json.JSONEncoder,
) -> Callable[[object], object]:
    """
    Convert an encoder into a default function usable by ``orjson``.
    """

    def default(o: object) -> object:
        return encoder.default(o)

    return default


try:
    from orjson import dumps as _dumps_bytes

    def _dumps_unicode(o: object, default=None) -> str:
        return _dumps_bytes(o, default=default).decode("utf-8")

except ImportError:

    def _dumps_bytes(o: object, default=None) -> bytes:
        """Serialize an object to JSON, output bytes."""
        return json.dumps(o, default=default).encode("utf-8")

    _dumps_unicode = json.dumps

__all__ = ["EliotJSONEncoder", "json_default"]<|MERGE_RESOLUTION|>--- conflicted
+++ resolved
@@ -1,10 +1,6 @@
 """Custom JSON encoding support."""
 
-<<<<<<< HEAD
-
-=======
 from typing import Callable
->>>>>>> 3551a8cd
 import json
 import sys
 
